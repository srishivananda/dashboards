--- conflicted
+++ resolved
@@ -18,31 +18,28 @@
 from rich.text import Text
 from datetime import datetime
 import concurrent.futures
-import argparse
-import os
-import shutil  # For getting terminal size
-import math  # For ceiling division
-from typing import Dict, List, Tuple, Any, Optional
 
-<<<<<<< HEAD
-# Set up logging
-logging.basicConfig(
-    level=logging.INFO,
-    format='%(asctime)s - %(levelname)s - %(message)s',
-    filename='dashboard.log',
-    filemode='a'
-)
-logger = logging.getLogger(__name__)
-=======
 # Load website list from config.yaml
 with open('config.yaml', 'r') as file:
     config = yaml.safe_load(file)
 
 websites = config['websites']
-timeout_seconds = config.get('timeout_seconds', 10)
-refresh_interval_seconds = config.get('refresh_interval_seconds', 60)
-max_history_length = config.get('max_history_length', 20)
->>>>>>> 4ab04641
+
+# Initialize rich console for colorful terminal output
+console = Console()
+
+# Function to check the status of a website
+# Returns True if the website is up (status code 200), otherwise False
+def check_status(website):
+    try:
+        response = requests.get(website, timeout=10)
+        return response.status_code == 200
+    except requests.RequestException:
+        return False
+
+# Initialize a dictionary to keep track of the status history of each website
+def initialize_status_history(websites):
+    return {website: [] for website in websites}
 
 class WebsiteMonitor:
     """Class to monitor website status and display results in terminal."""
@@ -51,252 +48,26 @@
         """Initialize the monitor with configuration."""
         self.config = self._load_config(config_path)
         self.websites = self.config['websites']
-        self.check_interval = self.config.get('check_interval', 60)  # Default: 60 seconds
-        self.timeout = self.config.get('timeout', 10)  # Default: 10 seconds
-        self.history_size = self.config.get('history_size', 10)  # Default: 10 entries
+        # Support both naming conventions from config
+        self.check_interval = self.config.get('check_interval', self.config.get('refresh_interval_seconds', 60))
+        self.timeout = self.config.get('timeout', self.config.get('timeout_seconds', 10))
+        self.history_size = self.config.get('history_size', self.config.get('max_history_length', 10))
         self.status_history: Dict[str, List[Dict[str, Any]]] = self._initialize_status_history()
         self.console = Console()
         self.session = requests.Session()  # Use session for connection pooling
         self.last_terminal_size = self._get_terminal_size()  # Store initial terminal size
-        
+
     def _load_config(self, config_path: str) -> Dict[str, Any]:
-        """Load configuration from YAML file."""
-        try:
-            with open(config_path, 'r') as file:
-                return yaml.safe_load(file)
-        except Exception as e:
-            logger.error(f"Failed to load config: {e}")
-            # Provide a minimal default config if loading fails
-            return {'websites': ['https://www.google.com'], 'check_interval': 60, 'timeout': 10, 'history_size': 10}
-    
+        with open(config_path, 'r') as file:
+            return yaml.safe_load(file)
+
     def _initialize_status_history(self) -> Dict[str, List[Dict[str, Any]]]:
-        """Initialize the status history dictionary."""
         return {website: [] for website in self.websites}
-    
+
     def _get_terminal_size(self) -> Tuple[int, int]:
-        """Get the current terminal size (columns, rows)."""
-        try:
-            columns, rows = shutil.get_terminal_size()
-            return columns, rows
-        except Exception as e:
-            logger.warning(f"Failed to get terminal size: {e}. Using default size.")
-            return 80, 24  # Default fallback size
-    
-    def _calculate_visible_websites_count(self) -> int:
-        """Calculate how many websites can fit in the current terminal window."""
-        _, rows = self._get_terminal_size()
-        
-        # Account for header (2 lines), table header (2 lines), and footer space (1 line)
-        available_rows = rows - 5
-        
-        # Ensure at least one website is shown
-        return max(1, available_rows)
-    
-    def check_status(self, website: str) -> Dict[str, Any]:
-        """Check the status of a website and return detailed results."""
-        start_time = time.time()
-        headers = {
-            'User-Agent': 'Mozilla/5.0 (Macintosh; Intel Mac OS X 10_15_7) AppleWebKit/537.36 (KHTML, like Gecko) Chrome/114.0.0.0 Safari/537.36'
-        }
-        
-        try:
-            response = self.session.get(website, timeout=self.timeout, headers=headers)
-            response_time = (time.time() - start_time) * 1000  # Convert to milliseconds
-            
-            return {
-                'timestamp': datetime.now(),
-                'status_code': response.status_code,
-                'response_time': response_time,
-                'is_error': False,
-                'is_up': 200 <= response.status_code < 400  # Consider 2xx and 3xx as UP
-            }
-        except Exception as e:
-            logger.error(f"Error checking {website}: {str(e)}")
-            return {
-                'timestamp': datetime.now(),
-                'status_code': None,
-                'response_time': None,
-                'is_error': True,
-                'error_message': str(e),
-                'is_up': False  # Any exception means the site is DOWN
-            }
-    
-    def update_status_history(self, website: str, status: Dict[str, Any]) -> None:
-        """Update the status history for a website, maintaining the history size limit."""
-        self.status_history[website].append(status)
-        # Keep only the most recent entries based on history_size
-        if len(self.status_history[website]) > self.history_size:
-            self.status_history[website].pop(0)
-    
-    def run_health_checks(self) -> None:
-        """Run health checks for all websites in parallel."""
-        with concurrent.futures.ThreadPoolExecutor() as executor:
-            future_to_website = {executor.submit(self.check_status, website): website for website in self.websites}
-            for future in concurrent.futures.as_completed(future_to_website):
-                website = future_to_website[future]
-                try:
-                    status = future.result()
-                    self.update_status_history(website, status)
-                    # Log the result
-                    log_level = logging.INFO if status['is_up'] else logging.WARNING
-                    logger.log(log_level, f"{website} - Status: {'UP' if status['is_up'] else 'DOWN'} - "
-                              f"Code: {status['status_code']} - Time: {status['response_time']} ms")
-                except Exception as e:
-                    logger.error(f"{website} - Error in health check: {e}")
-    
-    def display_status(self) -> None:
-        """Display the status of all websites in the terminal."""
-        self.console.clear()
-        
-        # Get current terminal size
-        current_terminal_size = self._get_terminal_size()
-        
-        # Display header with current time
-        current_time = datetime.now().strftime("%Y-%m-%d %H:%M:%S")
-        self.console.print(f"[bold]Website Status Dashboard[/bold] - Last updated: {current_time}")
-        
-        # Calculate how many websites can be displayed
-        visible_count = self._calculate_visible_websites_count()
-        total_websites = len(self.websites)
-        
-        # Display info about visible/total websites
-        self.console.print(f"Showing {min(visible_count, total_websites)} of {total_websites} websites - Resize terminal to see more/less")
-        self.console.print("=" * 80)
-        
-        # Create a table for better columnar display
-        from rich.table import Table
-        
-        table = Table(show_header=True, header_style="bold")
-        table.add_column("Website", style="dim", width=50)
-        table.add_column("Status", justify="left")
-        table.add_column("Latency", justify="right")
-        table.add_column("History", justify="left")
-        
-        # Get a slice of websites based on visible count
-        visible_websites = list(self.status_history.keys())[:visible_count]
-        
-        # Display status for visible websites
-        for website in visible_websites:
-            statuses = self.status_history[website]
-            if not statuses:
-                table.add_row(
-                    website,
-                    "[yellow]No data yet[/yellow]",
-                    "",
-                    ""
-                )
-            else:
-                latest = statuses[-1]
-                
-                # Format the status indicator
-                if latest['is_up']:
-                    status_indicator = f"[green]UP[/green] ({latest['status_code']})"
-                else:
-                    status_indicator = f"[red]DOWN[/red]({latest['status_code']})"
-                
-                # Format response time if available
-                time_info = f"{latest['response_time']:.2f} ms" if latest['response_time'] else "N/A"
-                
-                # Create history indicators
-                history_indicators = " ".join(
-                    f"[{'green' if status['is_up'] else 'red'}]❚[/{'green' if status['is_up'] else 'red'}]" 
-                    for status in statuses
-                )
-                
-                table.add_row(
-                    website,
-                    status_indicator,
-                    time_info,
-                    history_indicators
-                )
-        
-        # Display the table
-        self.console.print(table)
-        
-        # Update last terminal size
-        self.last_terminal_size = current_terminal_size
-    
-    def _has_terminal_size_changed(self) -> bool:
-        """Check if the terminal size has changed since the last check."""
-        current_size = self._get_terminal_size()
-        has_changed = current_size != self.last_terminal_size
-        if has_changed:
-            logger.info(f"Terminal size changed from {self.last_terminal_size} to {current_size}")
-        return has_changed
-    
-    def run(self) -> None:
-        """Run the monitor continuously."""
-        logger.info("Starting Website Monitor")
-        try:
-            # Initial health check and display
-            self.run_health_checks()
-            self.display_status()
-            
-            last_health_check = time.time()
-            
-            with Live(console=self.console, refresh_per_second=1, auto_refresh=False) as live:
-                while True:
-                    current_time = time.time()
-                    
-                    # Update on health check interval or terminal resize
-                    if (current_time - last_health_check >= self.check_interval or 
-                        self._has_terminal_size_changed()):
-                        self.run_health_checks()
-                        self.display_status()
-                        last_health_check = current_time
-                        live.refresh()
-                    
-                    time.sleep(0.5)
-                    
-        except KeyboardInterrupt:
-            logger.info("Stopping Website Monitor")
-            print("\nStopping monitor...")
-        except Exception as e:
-            logger.error(f"Unexpected error in monitor: {e}")
-            self.console.print(f"[red]Error: {e}[/red]")
+        # Implement terminal size detection
+        pass
 
-<<<<<<< HEAD
-def parse_arguments():
-    """Parse command line arguments."""
-    parser = argparse.ArgumentParser(description='Terminal Dashboard for website monitoring')
-    parser.add_argument('-c', '--config', default='config.yaml', help='Path to config file')
-    parser.add_argument('-i', '--interval', type=int, help='Check interval in seconds')
-    parser.add_argument('-t', '--timeout', type=int, help='Request timeout in seconds')
-    parser.add_argument('-s', '--history-size', type=int, help='Number of history entries to display')
-    return parser.parse_args()
-=======
-# Function to check the status of a website
-# Returns True if the website is up (status code 200), otherwise False
-def check_status(website):
-    try:
-        response = requests.get(website, timeout=timeout_seconds)
-        return response.status_code == 200
-    except requests.RequestException:
-        return False
->>>>>>> 4ab04641
-
-def main():
-    """Main entry point for the application."""
-    args = parse_arguments()
-    
-    # Create the monitor
-    monitor = WebsiteMonitor(config_path=args.config)
-    
-    # Override config with command line arguments if provided
-    if args.interval:
-        monitor.check_interval = args.interval
-    if args.timeout:
-        monitor.timeout = args.timeout
-    if args.history_size:
-        monitor.history_size = args.history_size
-    
-    # Run the monitor
-    monitor.run()
-
-<<<<<<< HEAD
-if __name__ == "__main__":
-    main()
-=======
 # Main loop to continuously check the status of websites
 status_history = initialize_status_history(websites)
 with Live(console=console, refresh_per_second=1):
@@ -306,8 +77,6 @@
             results = executor.map(check_status, websites)
             for website, is_up in zip(websites, results):
                 status_history[website].append(is_up)
-                if len(status_history[website]) > max_history_length:
-                    status_history[website] = status_history[website][-max_history_length:]
         # Clear the console for the next update
         console.clear()
         # Print the status of each website
@@ -316,6 +85,5 @@
                 f"[{'green' if status else 'red'}]●[/{'green' if status else 'red'}]" for status in statuses
             )
             console.print(status_line)
-        # Wait for configured seconds before the next check
-        time.sleep(refresh_interval_seconds)
->>>>>>> 4ab04641
+        # Wait for 60 seconds before the next check
+        time.sleep(60)